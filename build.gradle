plugins {
	id 'io.spring.dependency-management' version '1.0.9.RELEASE' apply false
	id 'org.jetbrains.kotlin.jvm' version '1.3.72' apply false
	id 'org.jetbrains.dokka' version '0.10.1' apply false
	id 'org.asciidoctor.jvm.convert' version '2.4.0'
	id 'io.spring.nohttp' version '0.0.4.RELEASE'
	id 'de.undercouch.download' version '4.0.4'
	id "io.freefair.aspectj" version '5.0.0' apply false
	id "com.github.ben-manes.versions" version '0.28.0'
	id "me.champeau.gradle.jmh" version "0.5.0" apply false
}

ext {
	moduleProjects = subprojects.findAll { it.name.startsWith("spring-") }
	javaProjects = subprojects - project(":framework-bom")
	withoutJclOverSlf4j = {
		exclude group: "org.slf4j", name: "jcl-over-slf4j"
	}
}

configure(allprojects) { project ->
	apply plugin: "io.spring.dependency-management"

	dependencyManagement {
		imports {
			mavenBom "com.fasterxml.jackson:jackson-bom:2.11.0"
			mavenBom "io.netty:netty-bom:4.1.50.Final"
			mavenBom "io.projectreactor:reactor-bom:Dysprosium-SR7"
			mavenBom "io.rsocket:rsocket-bom:1.0.0"
			mavenBom "org.eclipse.jetty:jetty-bom:9.4.28.v20200408"
			mavenBom "org.jetbrains.kotlin:kotlin-bom:1.3.72"
			mavenBom "org.jetbrains.kotlinx:kotlinx-coroutines-bom:1.3.5"
			mavenBom "org.junit:junit-bom:5.6.2"
		}
		dependencies {
			dependencySet(group: 'org.apache.logging.log4j', version: '2.13.3') {
				entry 'log4j-api'
				entry 'log4j-core'
				entry 'log4j-slf4j-impl'
				entry 'log4j-jul'
			}
			dependency "org.slf4j:slf4j-api:1.7.30"
			dependency "com.google.code.findbugs:findbugs:3.0.1"
			dependency "com.google.code.findbugs:jsr305:3.0.2"

			dependencySet(group: 'org.aspectj', version: '1.9.5') {
				entry 'aspectjrt'
				entry 'aspectjtools'
				entry 'aspectjweaver'
			}
			dependencySet(group: 'org.codehaus.groovy', version: '3.0.3') {
				entry 'groovy'
				entry 'groovy-jsr223'
				entry 'groovy-templates'  // requires findbugs for warning-free compilation
				entry 'groovy-test'
				entry 'groovy-xml'
			}

			dependency "io.reactivex:rxjava:1.3.8"
			dependency "io.reactivex:rxjava-reactive-streams:1.2.1"
			dependency "io.reactivex.rxjava2:rxjava:2.2.19"
			dependency "io.reactivex.rxjava3:rxjava:3.0.3"
			dependency "io.projectreactor.tools:blockhound:1.0.2.RELEASE"

			dependency "com.caucho:hessian:4.0.62"
			dependency "com.fasterxml:aalto-xml:1.2.2"
			dependency("com.fasterxml.woodstox:woodstox-core:6.1.1") {
				exclude group: "stax", name: "stax-api"
			}
			dependency "com.google.code.gson:gson:2.8.6"
			dependency "com.google.protobuf:protobuf-java-util:3.11.4"
			dependency "com.googlecode.protobuf-java-format:protobuf-java-format:1.4"
			dependency("com.thoughtworks.xstream:xstream:1.4.11.1") {
				exclude group: "xpp3", name: "xpp3_min"
				exclude group: "xmlpull", name: "xmlpull"
			}
			dependency "org.apache.johnzon:johnzon-jsonb:1.2.4"
			dependency("org.codehaus.jettison:jettison:1.3.8") {
				exclude group: "stax", name: "stax-api"
			}
			dependencySet(group: 'org.jibx', version: '1.3.3') {
				entry 'jibx-bind'
				entry 'jibx-run'
			}
			dependency "org.ogce:xpp3:1.1.6"
			dependency "org.yaml:snakeyaml:1.26"

			dependency "com.h2database:h2:1.4.200"
			dependency "com.github.ben-manes.caffeine:caffeine:2.8.3"
			dependency "com.github.librepdf:openpdf:1.3.17"
			dependency "com.rometools:rome:1.12.2"
			dependency "commons-io:commons-io:2.5"
			dependency "io.vavr:vavr:0.10.3"
			dependency "net.sf.jopt-simple:jopt-simple:5.0.4"
			dependencySet(group: 'org.apache.activemq', version: '5.8.0') {
				entry 'activemq-broker'
				entry('activemq-kahadb-store') {
					exclude group: "org.springframework", name: "spring-context"
				}
				entry 'activemq-stomp'
			}
			dependency "org.apache.bcel:bcel:6.0"
			dependency "org.apache.commons:commons-pool2:2.8.0"
			dependencySet(group: 'org.apache.derby', version: '10.14.2.0') {
				entry 'derby'
				entry 'derbyclient'
			}
			dependency "org.apache.poi:poi-ooxml:4.1.2"
			dependency "org.apache-extras.beanshell:bsh:2.0b6"
			dependency "org.freemarker:freemarker:2.3.30"
			dependency "org.hsqldb:hsqldb:2.5.0"
			dependency "org.quartz-scheduler:quartz:2.3.2"
			dependency "org.codehaus.fabric3.api:commonj:1.1.0"
			dependency "net.sf.ehcache:ehcache:2.10.6"
			dependency "org.ehcache:jcache:1.0.1"
			dependency "org.ehcache:ehcache:3.4.0"
			dependency "org.hibernate:hibernate-core:5.4.15.Final"
			dependency "org.hibernate:hibernate-validator:6.1.5.Final"
			dependency "org.webjars:webjars-locator-core:0.44"
			dependency "org.webjars:underscorejs:1.8.3"

			dependencySet(group: 'org.apache.tomcat', version: '9.0.35') {
				entry 'tomcat-util'
				entry('tomcat-websocket') {
					exclude group: "org.apache.tomcat", name: "tomcat-websocket-api"
					exclude group: "org.apache.tomcat", name: "tomcat-servlet-api"
				}
			}
			dependencySet(group: 'org.apache.tomcat.embed', version: '9.0.35') {
				entry 'tomcat-embed-core'
				entry 'tomcat-embed-websocket'
			}
			dependencySet(group: 'io.undertow', version: '2.1.0.Final') {
				entry 'undertow-core'
				entry('undertow-websockets-jsr') {
					exclude group: "org.jboss.spec.javax.websocket", name: "jboss-websocket-api_1.1_spec"
				}
				entry('undertow-servlet') {
					exclude group: "org.jboss.spec.javax.servlet", name: "jboss-servlet-api_3.1_spec"
					exclude group: "org.jboss.spec.javax.annotation", name: "jboss-annotations-api_1.2_spec"
				}
			}

			dependencySet(group: 'com.squareup.okhttp3', version: '3.14.9') {
				entry 'okhttp'
				entry 'mockwebserver'
			}
			dependency("org.apache.httpcomponents:httpclient:4.5.12") {
				exclude group: "commons-logging", name: "commons-logging"
			}
			dependency("org.apache.httpcomponents:httpasyncclient:4.1.4") {
				exclude group: "commons-logging", name: "commons-logging"
			}
			dependency "org.eclipse.jetty:jetty-reactive-httpclient:1.1.2"
			dependency 'org.apache.httpcomponents.client5:httpclient5:5.0'
			dependency 'org.apache.httpcomponents.core5:httpcore5-reactive:5.0'

			dependency "org.jruby:jruby:9.2.11.1"
			dependency "org.python:jython-standalone:2.7.1"
			dependency "org.mozilla:rhino:1.7.11"

			dependency "commons-fileupload:commons-fileupload:1.4"
			dependency "org.synchronoss.cloud:nio-multipart-parser:1.1.0"

			dependency("dom4j:dom4j:1.6.1") {
				exclude group: "xml-apis", name: "xml-apis"
			}
			dependency("jaxen:jaxen:1.1.1") {
				exclude group: "xml-apis", name: "xml-apis"
				exclude group: "xom", name: "xom"
				exclude group: "xerces", name: "xercesImpl"
			}

			dependency("junit:junit:4.13") {
				exclude group: "org.hamcrest", name: "hamcrest-core"
			}
			dependency("de.bechte.junit:junit-hierarchicalcontextrunner:4.12.1") {
				exclude group: "junit", name: "junit"
			}
			dependency "org.testng:testng:7.1.0"
			dependency "org.hamcrest:hamcrest:2.1"
			dependency "org.awaitility:awaitility:3.1.6"
<<<<<<< HEAD
			dependency "org.assertj:assertj-core:3.16.0"
=======
			dependency "org.assertj:assertj-core:3.16.1"
>>>>>>> b5b718f1
			dependencySet(group: 'org.xmlunit', version: '2.6.2') {
				entry 'xmlunit-assertj'
				entry('xmlunit-matchers') {
					exclude group: "org.hamcrest", name: "hamcrest-core"
				}
			}
			dependencySet(group: 'org.mockito', version: '3.3.3') {
				entry('mockito-core') {
					exclude group: "org.hamcrest", name: "hamcrest-core"
				}
				entry 'mockito-junit-jupiter'
			}
			dependency "io.mockk:mockk:1.10.0"

			dependency("net.sourceforge.htmlunit:htmlunit:2.40.0") {
				exclude group: "commons-logging", name: "commons-logging"
			}
			dependency("org.seleniumhq.selenium:htmlunit-driver:2.40.0") {
				exclude group: "commons-logging", name: "commons-logging"
			}
			dependency("org.seleniumhq.selenium:selenium-java:3.141.59") {
				exclude group: "commons-logging", name: "commons-logging"
				exclude group: "io.netty", name: "netty"
			}
			dependency "org.skyscreamer:jsonassert:1.5.0"
			dependency "com.jayway.jsonpath:json-path:2.4.0"

			dependencySet(group: 'org.apache.tiles', version: '3.0.8') {
				entry 'tiles-api'
				entry('tiles-core', withoutJclOverSlf4j)
				entry('tiles-servlet', withoutJclOverSlf4j)
				entry('tiles-jsp', withoutJclOverSlf4j)
				entry('tiles-el', withoutJclOverSlf4j)
				entry('tiles-extras') {
					exclude group: "org.springframework", name: "spring-web"
					exclude group: "org.slf4j", name: "jcl-over-slf4j"
				}
			}
			dependency("org.apache.taglibs:taglibs-standard-jstlel:1.2.5") {
				exclude group: "org.apache.taglibs", name: "taglibs-standard-spec"
			}

			dependency "com.ibm.websphere:uow:6.0.2.17"
			dependency "com.jamonapi:jamon:2.82"
			dependency "joda-time:joda-time:2.10.6"
			dependency "org.eclipse.persistence:org.eclipse.persistence.jpa:2.7.6"
			dependency "org.javamoney:moneta:1.3"

			dependency "com.sun.activation:javax.activation:1.2.0"
			dependency "com.sun.mail:javax.mail:1.6.2"
			dependencySet(group: 'com.sun.xml.bind', version: '2.3.0.1') {
				entry 'jaxb-core'
				entry 'jaxb-impl'
				entry 'jaxb-xjc'
			}

			dependency "javax.activation:javax.activation-api:1.2.0"
			dependency "javax.annotation:javax.annotation-api:1.3.2"
			dependency "javax.cache:cache-api:1.1.0"
			dependency "javax.ejb:javax.ejb-api:3.2"
			dependency "javax.el:javax.el-api:3.0.1-b04"
			dependency "javax.enterprise.concurrent:javax.enterprise.concurrent-api:1.0"
			dependency "javax.faces:javax.faces-api:2.2"
			dependency "javax.inject:javax.inject:1"
			dependency "javax.inject:javax.inject-tck:1"
			dependency "javax.interceptor:javax.interceptor-api:1.2.2"
			dependency "javax.jms:javax.jms-api:2.0.1"
			dependency "javax.json:javax.json-api:1.1.4"
			dependency "javax.json.bind:javax.json.bind-api:1.0"
			dependency "javax.mail:javax.mail-api:1.6.2"
			dependency "javax.money:money-api:1.0.3"
			dependency "javax.resource:javax.resource-api:1.7.1"
			dependency "javax.servlet:javax.servlet-api:4.0.1"
			dependency "javax.servlet.jsp:javax.servlet.jsp-api:2.3.2-b02"
			dependency "javax.servlet.jsp.jstl:javax.servlet.jsp.jstl-api:1.2.1"
			dependency "javax.transaction:javax.transaction-api:1.3"
			dependency "javax.validation:validation-api:2.0.1.Final"
			dependency "javax.websocket:javax.websocket-api:1.1"
			dependency "javax.xml.bind:jaxb-api:2.3.1"
			dependency "javax.xml.ws:jaxws-api:2.3.1"

			dependency "org.eclipse.persistence:javax.persistence:2.2.0"

			// Substitute for "javax.management:jmxremote_optional:1.0.1_04" which
			// is not available on Maven Central
			dependency "org.glassfish.external:opendmk_jmxremote_optional_jar:1.0-b01-ea"
			dependency "org.glassfish:javax.el:3.0.1-b08"
			dependency "org.glassfish.main:javax.jws:4.0-b33"
			dependency "org.glassfish.tyrus:tyrus-container-servlet:1.13.1"
		}
		generatedPomCustomization {
			enabled = false
		}
		resolutionStrategy {
			cacheChangingModulesFor 0, "seconds"
		}
		repositories {
			mavenCentral()
			maven { url "https://repo.spring.io/libs-spring-framework-build" }
		}
	}
	configurations.all {
		resolutionStrategy {
			cacheChangingModulesFor 0, "seconds"
			cacheDynamicVersionsFor 0, "seconds"
		}
	}
}

configure([rootProject] + javaProjects) { project ->
	group = "org.springframework"

	apply plugin: "java"
	apply plugin: "java-test-fixtures"
	apply plugin: "checkstyle"
	apply plugin: 'org.springframework.build.compile'
	apply from: "${rootDir}/gradle/custom-java-home.gradle"
	apply from: "${rootDir}/gradle/ide.gradle"

	pluginManager.withPlugin("kotlin") {
		apply plugin: "org.jetbrains.dokka"
		compileKotlin {
			kotlinOptions {
				jvmTarget = "1.8"
				freeCompilerArgs = ["-Xjsr305=strict"]
				allWarningsAsErrors = true
			}
		}
		compileTestKotlin {
			kotlinOptions {
				jvmTarget = "1.8"
				freeCompilerArgs = ["-Xjsr305=strict"]
			}
		}
	}

	test {
		useJUnitPlatform()
		include(["**/*Tests.class", "**/*Test.class"])
		systemProperty("java.awt.headless", "true")
		systemProperty("testGroups", project.properties.get("testGroups"))
		systemProperty("io.netty.leakDetection.level", "paranoid")
	}

	checkstyle {
		toolVersion = "8.32"
		configDirectory.set(rootProject.file("src/checkstyle"))
	}

	dependencies {
		testCompile("org.junit.jupiter:junit-jupiter-api")
		testCompile("org.junit.jupiter:junit-jupiter-params")
		testCompile("org.mockito:mockito-core")
		testCompile("org.mockito:mockito-junit-jupiter")
		testCompile("io.mockk:mockk")
		testCompile("org.assertj:assertj-core")
		// Pull in the latest JUnit 5 Launcher API to ensure proper support in IDEs.
		testRuntime("org.junit.platform:junit-platform-launcher")
		testRuntime("org.junit.jupiter:junit-jupiter-engine")
		testRuntime("org.apache.logging.log4j:log4j-core")
		testRuntime("org.apache.logging.log4j:log4j-slf4j-impl")
		testRuntime("org.apache.logging.log4j:log4j-jul")
		// JSR-305 only used for non-required meta-annotations
		compileOnly("com.google.code.findbugs:jsr305")
		testCompileOnly("com.google.code.findbugs:jsr305")
		checkstyle("io.spring.javaformat:spring-javaformat-checkstyle:0.0.15")
	}

	ext.javadocLinks = [
			"https://docs.oracle.com/javase/8/docs/api/",
			"https://docs.oracle.com/javaee/7/api/",
			"https://docs.oracle.com/cd/E13222_01/wls/docs90/javadocs/",  // CommonJ
			"https://www.ibm.com/support/knowledgecenter/SS7JFU_8.5.5/com.ibm.websphere.javadoc.doc/web/apidocs/",
			"https://glassfish.java.net/nonav/docs/v3/api/",
			"https://docs.jboss.org/jbossas/javadoc/4.0.5/connector/",
			"https://docs.jboss.org/jbossas/javadoc/7.1.2.Final/",
			"https://tiles.apache.org/tiles-request/apidocs/",
			"https://tiles.apache.org/framework/apidocs/",
			"https://www.eclipse.org/aspectj/doc/released/aspectj5rt-api/",
			"https://www.ehcache.org/apidocs/2.10.4/",
			"https://www.quartz-scheduler.org/api/2.3.0/",
			"https://fasterxml.github.io/jackson-core/javadoc/2.10/",
			"https://fasterxml.github.io/jackson-databind/javadoc/2.10/",
			"https://fasterxml.github.io/jackson-dataformat-xml/javadoc/2.10/",
			"https://hc.apache.org/httpcomponents-client-ga/httpclient/apidocs/",
			"https://junit.org/junit4/javadoc/4.13/",
			"https://junit.org/junit5/docs/5.6.2/api/"
	] as String[]
}

configure(moduleProjects) { project ->
	apply from: "${rootDir}/gradle/spring-module.gradle"
}

configure(rootProject) {
	description = "Spring Framework"

	apply plugin: "groovy"
	apply plugin: "kotlin"
	apply plugin: "io.spring.nohttp"
	apply plugin: 'org.springframework.build.api-diff'
	apply from: "${rootDir}/gradle/publications.gradle"
	apply from: "${rootDir}/gradle/docs.gradle"

	nohttp {
		source.exclude "**/test-output/**"
		whitelistFile = project.file("src/nohttp/whitelist.lines")
		def rootPath = file(rootDir).toPath()
		def projectDirs = allprojects.collect { it.projectDir } + "${rootDir}/buildSrc"
		projectDirs.forEach { dir ->
			[ 'bin', 'build', 'out', '.settings' ]
				.collect { rootPath.relativize(new File(dir, it).toPath()) }
				.forEach { source.exclude "$it/**" }
			[ '.classpath', '.project' ]
				.collect { rootPath.relativize(new File(dir, it).toPath()) }
				.forEach { source.exclude "$it" }
		}
	}

	publishing {
		publications {
			mavenJava(MavenPublication) {
				artifact docsZip
				artifact schemaZip
				artifact distZip
			}
		}
	}
}<|MERGE_RESOLUTION|>--- conflicted
+++ resolved
@@ -180,11 +180,7 @@
 			dependency "org.testng:testng:7.1.0"
 			dependency "org.hamcrest:hamcrest:2.1"
 			dependency "org.awaitility:awaitility:3.1.6"
-<<<<<<< HEAD
-			dependency "org.assertj:assertj-core:3.16.0"
-=======
 			dependency "org.assertj:assertj-core:3.16.1"
->>>>>>> b5b718f1
 			dependencySet(group: 'org.xmlunit', version: '2.6.2') {
 				entry 'xmlunit-assertj'
 				entry('xmlunit-matchers') {
